<!--
  ~ JBoss, Home of Professional Open Source.
  ~ Copyright 2010, Red Hat, Inc., and individual contributors
  ~ as indicated by the @author tags. See the copyright.txt file in the
  ~ distribution for a full listing of individual contributors.
  ~
  ~ This is free software; you can redistribute it and/or modify it
  ~ under the terms of the GNU Lesser General Public License as
  ~ published by the Free Software Foundation; either version 2.1 of
  ~ the License, or (at your option) any later version.
  ~
  ~ This software is distributed in the hope that it will be useful,
  ~ but WITHOUT ANY WARRANTY; without even the implied warranty of
  ~ MERCHANTABILITY or FITNESS FOR A PARTICULAR PURPOSE. See the GNU
  ~ Lesser General Public License for more details.
  ~
  ~ You should have received a copy of the GNU Lesser General Public
  ~ License along with this software; if not, write to the Free
  ~ Software Foundation, Inc., 51 Franklin St, Fifth Floor, Boston, MA
  ~ 02110-1301 USA, or see the FSF site: http://www.fsf.org.
  -->

<domain xmlns="urn:jboss:domain:1.0"
        xmlns:xsi="http://www.w3.org/2001/XMLSchema-instance"
        xsi:schemaLocation="urn:jboss:domain:1.0 jboss-domain.xsd">

    <extension prefix="xx" module="org.foo:blah"/>

    <!-- The domain manager/server bootstrap configuration -->
    <domain-configuration>
        <!-- The URI for bootstraping a domain server -->
        <bootstrapURI>http://bootstrap.uri</bootstrapURI>
    </domain-configuration>

    <profile name="something">
        <!-- FIXME move web-containers to another namespace -->
        <web-containers>
            <web-container name="jboss.web">
                <!--  FIXME the use of address/port here needs to be updated to use the central socket configuration facility -->
                <http-connector id="httpsConnector" address="10.0.0.5" port="8443" protocol="tls" scheme="https" secure="true" 
                                default-virtual-server="localhost">
                    <ssl password="changeit" cipher-suite="SSLv2+SSLv3"/>
                </http-connector>
    
                <virtual-server id="localhost" http-connectors="httpsConnector" hosts="localhost">
                    <access-log/>
                </virtual-server>
           </web-container>
       </web-containers>
    </profile>

    <!-- An example of bringing in subsytems that use other namespaces. This
         won't validate in this module because the foreign schemas are located in
         other modules and are not visible when this module's testsuite runs.
         The testsuite/smoke module includes an equivalent file
    <profile name="something2">
        <include profile="something"/>
        <threads:subsystem>
            <threads:queueless-thread-pool-executor name="remoting">
                <threads:max-threads count="10" per-cpu="20"/>
                <threads:keepalive-time time="10" unit="s"/>
            </threads:queueless-thread-pool-executor>
        </threads:subsystem>
        <remoting:subsystem thread-pool="remoting-pool">
            <remoting:connector name="default-connector" socket-binding="remoting"/>
        </remoting:subsystem>
    </profile>
    -->

    <deployments>
        <deployment name="my-app.ear" sha1="xxx"/>
        <deployment name="my-ejb.jar" sha1="xxx"/>
        <deployment name="my-war.ear" sha1="xxx" start="false"/>
    </deployments>

    <!--  
         Named interfaces that can be referenced elsewhere. Different
         mechanisms for associating an IP address with the interface
         are shown.
    -->
    <interfaces>

        <interface name="default">
            <!--  Here we directly state the IP address -->
            <inet-address value="127.0.0.1"/>
        </interface>
        <interface name="external">
            <!--  
                Here we name the NIC; the IP address associated with NIC whose
                byte representation has the lowest
            -->
            <nic name="eth1"/>
        </interface>
        <interface name="internal">
            <!-- 
                Here we provide a set of criteria that are used to narrow the
                set of IP addresses available on the host to one that is acceptable.
            -->
            <not><loopback/></not>
            <point-to-point/>
            <multicast/>
            <up/>
            <private-address/>

            <!-- Alternatively... 
            <public-address/>
            -->
            <nic name="eth0"/>
            <nic-match value="eth[0-9]+"/>
            <!-- The 'any' element means the included criteria are not exclusive -->
            <any>
                <subnet-match value="10.0.0.0/8"/>
                <subnet-match value="192.168.0.0/16"/>
            </any>
        </interface>
        <!-- 
             For these next two, no address selection criteria is provided, so 
             an override at the host or server level is required. 
        -->
        <interface name="public3"/>
        <interface name="public4"/>
    </interfaces>

    <socket-binding-groups>
         <socket-binding-group name="standard-sockets" default-interface="external">
            <socket-binding name="jndi" port="1099"/>
            <socket-binding name="http" port="8080"/>
            <socket-binding name="https" port="8447"/>
            <socket-binding name="remoting" port="4447"/>
         </socket-binding-group>
         <socket-binding-group name="standard-clustered-sockets" extends="standard-sockets">
            <socket-binding name="cluster-udp" interface="internal" multicast-port="55200"/>
            <socket-binding name="cluster-failure-detection" interface="internal" port="54200"/>
            <socket-binding name="ha-jndi" port="1100"/>
            <socket-binding name="ha-jndi-discovery" multicast-port="1102"/>
         </socket-binding-group>
    </socket-binding-groups>

<<<<<<< HEAD
    <containers>
        <web-containers>
            <web-container name="jboss.web">
                <config>
                    <servlets>
                        <default listings="true" />
                        <ssi/>
                    </servlets>
                </config>
                
                <!--  FIXME the use of address/port here needs to be updated to use the central socket configuration facility -->
                <connector name="httpsConnector" address="10.0.0.5" port="8443" protocol="tls" scheme="https" secure="true" 
                                default-virtual-server="localhost">
                    <ssl password="changeit" cipher-suite="SSLv2+SSLv3"/>
                </connector>

                <virtual-server name="localhost">
                    <access-log/>
                    <connector>httpsConnector</connector>
                    <host>localhost</host>
                </virtual-server>
           </web-container>
        </web-containers>
    </containers>

=======
>>>>>>> 6492c341
    <system-properties>
        <property name="prop1" value="value1"/>
        <property name="prop2" value="value2"/>
    </system-properties>

    <server-groups>
        <server-group group-name="main-server-group" profile="something">

           <jvm name="icedtea1">
              <heap size="512m" max-size="1024m"/>
           </jvm>

           <socket-binding-group ref="standard-clustered-sockets"/>

<!--       TODO this has to be clarified
           <cluster default-multicast-address="230.0.0.4">
             <group-communication-config name="udp">
                 <udp-tranpsort socket="cluster-udp"/>
             </group-communication-config>  
             <core-framework state-transfer-timeout="5000" method-call-timeout="2000"/>
             <ha-jndi socket="ha-jndi" discovery-socket="ha-jndi-discovery"/>
           </cluster>
-->
            <deployments>
                <deployment name="my-app1.ear" sha1="xxx" start="true"/>
                <deployment name="my-app2.ear" sha1="xxx" start="false"/>
            </deployments>

            <system-properties>
               <property name="prop1" value="value1"/>
               <property name="prop2" value="value2"/>
            </system-properties>
        </server-group>
    </server-groups>

</domain><|MERGE_RESOLUTION|>--- conflicted
+++ resolved
@@ -36,17 +36,26 @@
         <!-- FIXME move web-containers to another namespace -->
         <web-containers>
             <web-container name="jboss.web">
+                <config>
+                    <servlets>
+                        <default listings="true" />
+                        <ssi/>
+                    </servlets>
+                </config>
+                
                 <!--  FIXME the use of address/port here needs to be updated to use the central socket configuration facility -->
-                <http-connector id="httpsConnector" address="10.0.0.5" port="8443" protocol="tls" scheme="https" secure="true" 
+                <connector name="httpsConnector" address="10.0.0.5" port="8443" protocol="tls" scheme="https" secure="true" 
                                 default-virtual-server="localhost">
                     <ssl password="changeit" cipher-suite="SSLv2+SSLv3"/>
-                </http-connector>
-    
-                <virtual-server id="localhost" http-connectors="httpsConnector" hosts="localhost">
+                </connector>
+
+                <virtual-server name="localhost">
                     <access-log/>
+                    <connector>httpsConnector</connector>
+                    <host>localhost</host>
                 </virtual-server>
            </web-container>
-       </web-containers>
+        </web-containers>
     </profile>
 
     <!-- An example of bringing in subsytems that use other namespaces. This
@@ -136,34 +145,6 @@
          </socket-binding-group>
     </socket-binding-groups>
 
-<<<<<<< HEAD
-    <containers>
-        <web-containers>
-            <web-container name="jboss.web">
-                <config>
-                    <servlets>
-                        <default listings="true" />
-                        <ssi/>
-                    </servlets>
-                </config>
-                
-                <!--  FIXME the use of address/port here needs to be updated to use the central socket configuration facility -->
-                <connector name="httpsConnector" address="10.0.0.5" port="8443" protocol="tls" scheme="https" secure="true" 
-                                default-virtual-server="localhost">
-                    <ssl password="changeit" cipher-suite="SSLv2+SSLv3"/>
-                </connector>
-
-                <virtual-server name="localhost">
-                    <access-log/>
-                    <connector>httpsConnector</connector>
-                    <host>localhost</host>
-                </virtual-server>
-           </web-container>
-        </web-containers>
-    </containers>
-
-=======
->>>>>>> 6492c341
     <system-properties>
         <property name="prop1" value="value1"/>
         <property name="prop2" value="value2"/>
